--- conflicted
+++ resolved
@@ -108,11 +108,7 @@
 
 // Resolve returns the latest built payload and also terminates the background
 // thread for updating payload. It's safe to be called multiple times.
-<<<<<<< HEAD
-func (payload *Payload) Resolve() *beacon.ExecutableDataV2 {
-=======
 func (payload *Payload) Resolve() *engine.ExecutionPayloadEnvelope {
->>>>>>> 37e3208e
 	payload.lock.Lock()
 	defer payload.lock.Unlock()
 
@@ -122,15 +118,14 @@
 		close(payload.stop)
 	}
 	if payload.full != nil {
-<<<<<<< HEAD
-		return beacon.BlockToExecutableData(payload.full, payload.fullFees)
-	}
-	return beacon.BlockToExecutableData(payload.empty, big.NewInt(0))
+		return engine.BlockToExecutableData(payload.full, payload.fullFees)
+	}
+	return engine.BlockToExecutableData(payload.empty, big.NewInt(0))
 }
 
 // ResolveToBlobsBundle returns the latest built blobs bundle payload and also terminates the
 // background thread for updating payload. It's safe to be called multiple times.
-func (payload *Payload) ResolveToBlobsBundle() (*beacon.BlobsBundle, error) {
+func (payload *Payload) ResolveToBlobsBundle() (*engine.BlobsBundle, error) {
 	payload.lock.Lock()
 	defer payload.lock.Unlock()
 
@@ -140,40 +135,23 @@
 		close(payload.stop)
 	}
 	if payload.full != nil {
-		return beacon.BlockToBlobData(payload.full)
-	}
-	return beacon.BlockToBlobData(payload.empty)
-=======
-		return engine.BlockToExecutableData(payload.full, payload.fullFees)
-	}
-	return engine.BlockToExecutableData(payload.empty, big.NewInt(0))
->>>>>>> 37e3208e
+		return engine.BlockToBlobData(payload.full)
+	}
+	return engine.BlockToBlobData(payload.empty)
 }
 
 // ResolveEmpty is basically identical to Resolve, but it expects empty block only.
 // It's only used in tests.
-<<<<<<< HEAD
-func (payload *Payload) ResolveEmpty() *beacon.ExecutableDataV2 {
-	payload.lock.Lock()
-	defer payload.lock.Unlock()
-
-	return beacon.BlockToExecutableData(payload.empty, big.NewInt(0))
-=======
 func (payload *Payload) ResolveEmpty() *engine.ExecutionPayloadEnvelope {
 	payload.lock.Lock()
 	defer payload.lock.Unlock()
 
 	return engine.BlockToExecutableData(payload.empty, big.NewInt(0))
->>>>>>> 37e3208e
 }
 
 // ResolveFull is basically identical to Resolve, but it expects full block only.
 // It's only used in tests.
-<<<<<<< HEAD
-func (payload *Payload) ResolveFull() *beacon.ExecutableDataV2 {
-=======
 func (payload *Payload) ResolveFull() *engine.ExecutionPayloadEnvelope {
->>>>>>> 37e3208e
 	payload.lock.Lock()
 	defer payload.lock.Unlock()
 
@@ -185,11 +163,7 @@
 		}
 		payload.cond.Wait()
 	}
-<<<<<<< HEAD
-	return beacon.BlockToExecutableData(payload.full, payload.fullFees)
-=======
 	return engine.BlockToExecutableData(payload.full, payload.fullFees)
->>>>>>> 37e3208e
 }
 
 // buildPayload builds the payload according to the provided parameters.
