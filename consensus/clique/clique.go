--- conflicted
+++ resolved
@@ -348,7 +348,7 @@
 		// Verify the header's EIP-1559 attributes.
 		return err
 	}
-	if !chain.Config().IsSharding(header.TimeBig()) {
+	if !chain.Config().IsSharding(header.Time) {
 		if header.ExcessDataGas != nil {
 			return fmt.Errorf("invalid excessDataGas before fork: have %v, want <nil>", header.ExcessDataGas)
 		}
@@ -579,7 +579,7 @@
 	// No block rewards in PoA, so the state remains as is and uncles are dropped
 	header.Root = state.IntermediateRoot(chain.Config().IsEIP158(header.Number))
 	header.UncleHash = types.CalcUncleHash(nil)
-	if chain.Config().IsSharding(header.TimeBig()) {
+	if chain.Config().IsSharding(header.Time) {
 		if parent := chain.GetHeaderByHash(header.ParentHash); parent != nil {
 			header.SetExcessDataGas(misc.CalcExcessDataGas(parent.ExcessDataGas, misc.CountBlobs(txs)))
 		} else {
@@ -591,13 +591,10 @@
 // FinalizeAndAssemble implements consensus.Engine, ensuring no uncles are set,
 // nor block rewards given, and returns the final block.
 func (c *Clique) FinalizeAndAssemble(chain consensus.ChainHeaderReader, header *types.Header, state *state.StateDB, txs []*types.Transaction, uncles []*types.Header, receipts []*types.Receipt, withdrawals []*types.Withdrawal) (*types.Block, error) {
-<<<<<<< HEAD
-=======
 	if len(withdrawals) > 0 {
 		return nil, errors.New("clique does not support withdrawals")
 	}
 
->>>>>>> 37e3208e
 	// Finalize block
 	c.Finalize(chain, header, state, txs, uncles, nil)
 
@@ -768,18 +765,12 @@
 	if header.BaseFee != nil {
 		enc = append(enc, header.BaseFee)
 	}
-<<<<<<< HEAD
-	if header.WithdrawalsHash != nil && *header.WithdrawalsHash != types.EmptyRootHash {
-		panic("unexpected withdrawal hash value in clique")
-	}
-	if header.ExcessDataGas != nil {
-		enc = append(enc, header.ExcessDataGas)
-	}
-=======
 	if header.WithdrawalsHash != nil {
 		panic("unexpected withdrawal hash value in clique")
 	}
->>>>>>> 37e3208e
+	if header.ExcessDataGas != nil {
+		panic("unexpected excessDataGas value in clique")
+	}
 	if err := rlp.Encode(w, enc); err != nil {
 		panic("can't encode: " + err.Error())
 	}
