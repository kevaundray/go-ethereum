--- conflicted
+++ resolved
@@ -78,13 +78,8 @@
 	hash := crc32.ChecksumIEEE(genesis[:])
 
 	// Calculate the current fork checksum and the next fork block
-<<<<<<< HEAD
-	forks, forksByTime := gatherForks(config)
-	for _, fork := range forks {
-=======
 	forksByBlock, forksByTime := gatherForks(config)
 	for _, fork := range forksByBlock {
->>>>>>> 793f0f9e
 		if fork <= head {
 			// Fork already passed, checksum the previous hash and the fork number
 			hash = checksumUpdate(hash, fork)
@@ -92,17 +87,6 @@
 		}
 		return ID{Hash: checksumToBytes(hash), Next: fork}
 	}
-<<<<<<< HEAD
-	var next uint64
-	for _, fork := range forksByTime {
-		if time >= fork {
-			// Fork passed, checksum previous hash and fork time
-			hash = checksumUpdate(hash, fork)
-			continue
-		}
-		next = fork
-		break
-=======
 	for _, fork := range forksByTime {
 		if fork <= time {
 			// Fork already passed, checksum the previous hash and fork timestamp
@@ -110,7 +94,6 @@
 			continue
 		}
 		return ID{Hash: checksumToBytes(hash), Next: fork}
->>>>>>> 793f0f9e
 	}
 	return ID{Hash: checksumToBytes(hash), Next: 0}
 }
@@ -122,13 +105,8 @@
 	return NewID(
 		chain.Config(),
 		chain.Genesis().Hash(),
-<<<<<<< HEAD
-		chain.CurrentHeader().Number.Uint64(),
-		chain.CurrentHeader().Time,
-=======
 		head.Number.Uint64(),
 		head.Time,
->>>>>>> 793f0f9e
 	)
 }
 
@@ -157,16 +135,10 @@
 func newFilter(config *params.ChainConfig, genesis common.Hash, headfn func() (uint64, uint64)) Filter {
 	// Calculate the all the valid fork hash and fork next combos
 	var (
-<<<<<<< HEAD
-		forks, forksByTime = gatherForks(config)
-		sums               = make([][4]byte, len(forks)+len(forksByTime)+1) // 0th is the genesis
-=======
 		forksByBlock, forksByTime = gatherForks(config)
 		forks                     = append(append([]uint64{}, forksByBlock...), forksByTime...)
 		sums                      = make([][4]byte, len(forks)+1) // 0th is the genesis
->>>>>>> 793f0f9e
-	)
-	forks = append(forks, forksByTime...)
+	)
 	hash := crc32.ChecksumIEEE(genesis[:])
 	sums[0] = checksumToBytes(hash)
 	for i, fork := range forks {
@@ -266,51 +238,13 @@
 	return blob
 }
 
-<<<<<<< HEAD
-// gatherForks gathers all the known forks and creates a sorted list out of them.
-=======
 // gatherForks gathers all the known forks and creates two sorted lists out of
 // them, one for the block number based forks and the second for the timestamps.
->>>>>>> 793f0f9e
 func gatherForks(config *params.ChainConfig) ([]uint64, []uint64) {
 	// Gather all the fork block numbers via reflection
 	kind := reflect.TypeOf(params.ChainConfig{})
 	conf := reflect.ValueOf(config).Elem()
 
-<<<<<<< HEAD
-	var forks []uint64
-	var forksByTime []uint64
-	for i := 0; i < kind.NumField(); i++ {
-		// Fetch the next field and skip non-fork rules
-		field := kind.Field(i)
-		if strings.HasSuffix(field.Name, "Block") {
-			if field.Type != reflect.TypeOf(new(big.Int)) {
-				continue
-			}
-			rule := conf.Field(i).Interface().(*big.Int)
-			if rule != nil {
-				forks = append(forks, rule.Uint64())
-			}
-		} else if strings.HasSuffix(field.Name, "Time") {
-			var ptr *uint64
-			if field.Type != reflect.TypeOf(ptr) {
-				continue
-			}
-			ptr = conf.Field(i).Interface().(*uint64)
-			if ptr != nil {
-				forksByTime = append(forksByTime, *ptr)
-			}
-		}
-	}
-
-	sort.Slice(forks, func(i, j int) bool { return forks[i] < forks[j] })
-	sort.Slice(forksByTime, func(i, j int) bool { return forksByTime[i] < forksByTime[j] })
-
-	// Deduplicate block numbers applying multiple forks
-	for i := 1; i < len(forks); i++ {
-		if forks[i] == forks[i-1] {
-			forks = append(forks[:i], forks[i+1:]...)
-=======
 	var (
 		forksByBlock []uint64
 		forksByTime  []uint64
@@ -349,13 +283,6 @@
 	for i := 1; i < len(forksByTime); i++ {
 		if forksByTime[i] == forksByTime[i-1] {
 			forksByTime = append(forksByTime[:i], forksByTime[i+1:]...)
->>>>>>> 793f0f9e
-			i--
-		}
-	}
-	for i := 1; i < len(forksByTime); i++ {
-		if forksByTime[i] == forksByTime[i-1] {
-			forksByTime = append(forksByTime[:i], forksByTime[i+1:]...)
 			i--
 		}
 	}
@@ -366,12 +293,5 @@
 	if len(forksByTime) > 0 && forksByTime[0] == 0 {
 		forksByTime = forksByTime[1:]
 	}
-<<<<<<< HEAD
-	if len(forksByTime) > 0 && forksByTime[0] == 0 {
-		forksByTime = forksByTime[1:]
-	}
-	return forks, forksByTime
-=======
 	return forksByBlock, forksByTime
->>>>>>> 793f0f9e
 }